--- conflicted
+++ resolved
@@ -28,10 +28,6 @@
 function init(userConfig: Partial<GeneTooltipConfig> = {}): () => void {
   // --- LOCAL STATE ---
   let themeObserver: MutationObserver | null = null;
-<<<<<<< HEAD
-=======
-  // FIX #2: Change 'const' to 'let' so we can clear it in the cleanup.
->>>>>>> 3b8a889e
   let instances: TippyInstanceWithCustoms[] = []; 
 
   const config: GeneTooltipConfig = {
@@ -46,12 +42,7 @@
     tippyOptions: { ...defaultConfig.tippyOptions, ...userConfig.tippyOptions },
   };
 
-<<<<<<< HEAD
   // Local theme setter
-=======
-  // The local theme setter now needs to be defined *after* `instances` is declared.
-  // It's a subtle but important detail for how closures work.
->>>>>>> 3b8a889e
   const setTippyTheme = (theme: string): void => {
     instances.forEach(instance => {
       if (instance._themeIntent === 'auto' && instance.props.theme !== theme) {
@@ -76,20 +67,12 @@
     effectiveTheme = config.theme;
   }
 
-<<<<<<< HEAD
   // Create tippy instances with the correct theme
-=======
-  // Now, we create the instances with the correctly determined theme.
->>>>>>> 3b8a889e
   instances = tippy(geneElements, {
     ...config.tippyOptions,
     theme: effectiveTheme, // `effectiveTheme` is now guaranteed to be assigned.
     maxWidth: config.tooltipWidth ?? config.tippyOptions.maxWidth,
     onShow(instance: TippyInstanceWithCustoms) {
-<<<<<<< HEAD
-=======
-      // ... your onShow logic (unchanged)
->>>>>>> 3b8a889e
       (async () => {
         if (!instance._uniqueId) {
           instance._uniqueId = generateUniqueTooltipId();
@@ -210,11 +193,7 @@
     instance._themeIntent = isAutoTheme ? 'auto' : config.theme;
   });
 
-<<<<<<< HEAD
   // Set up theme observer
-=======
-  // Now that instances are created, we can set up the observer if needed.
->>>>>>> 3b8a889e
   if (isAutoTheme) {
     themeObserver = new MutationObserver(() => {
       const isNowDark = document.documentElement.classList.contains('dark');
@@ -226,11 +205,6 @@
       attributeFilter: ['class'],
     });
   }
-<<<<<<< HEAD
-=======
-  // The 'else' block for setting theme on non-auto instances is no longer needed
-  // because we already passed the correct `effectiveTheme` to tippy() directly.
->>>>>>> 3b8a889e
 
   runPrefetch(config.prefetch, geneElements, config.prefetchThreshold, inFlightRequests);
   
